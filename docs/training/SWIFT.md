# SWIFT Training Support

The Qwen3-Embedding series models can be further trained when needed (for example, when users have domain-specific data). This document describes how to start training using the [SWIFT framework](https://github.com/modelscope/swift).

ModelScope SWIFT is a large model and multimodal large model training and deployment framework provided by the ModelScope community, with the following characteristics:

- Model Types: Supports 500+ pure text large models and 200+ multimodal large models, covering the entire process from training to deployment.
- Hardware Support: Compatible with CPU, RTX series GPUs, T4/V100, A10/A100/H100, Ascend NPU, MPS, etc.
- Training Methods: Supports full-parameter fine-tuning, LoRA, QLoRA, DoRA, and other techniques.
- Distributed Training: Supports distributed training techniques such as DDP, device_map, DeepSpeed ZeRO-2/ZeRO-3, FSDP, and integrates Megatron's parallel techniques including tensor parallelism, pipeline parallelism, sequence parallelism, and expert parallelism.
- RLHF Training: Supports human alignment methods for both pure text and multimodal large models, such as DPO, GRPO, DAPO, RM, PPO, KTO, etc.

Before starting training, please ensure your environment is properly configured.

```bash
pip install ms-swift -U
# Install from source
pip install git+https://github.com/modelscope/ms-swift.git

pip install transformers -U

# Optional packages
pip install deepspeed # multi-GPU training
pip install liger-kernel # save GPU memory resources
pip install flash-attn --no-build-isolation
```

## Embedding Training
<<<<<<< HEAD

=======
>>>>>>> 01e222c6
### Data Preparation

Different loss types affect the dataset input format. Using the following data format as an example:

```json
# sample without rejected_response
{"query": "sentence1", "response": "sentence1-positive"}
# sample with multiple rejected_response
{"query": "sentence1", "response": "sentence1-positive", "rejected_response":  ["sentence1-negative1", "sentence1-negative2", ...]}
```

The above data format is used when the loss is `infonce`. This loss uses `response (positive)` and `query (anchor)` for positive training, and uses `rejected_response (negatives)` for negative training.

### Loss Types

It is recommended to use infonce loss (`--loss_type infonce`) for training.
Infonce loss has several adjustable environment variables:

- INFONCE_TEMPERATURE: Temperature value for the infonce similarity matrix, default is `0.01`.
- INFONCE_USE_BATCH: Whether to use other batches (including samples from other GPUs during DDP) as negatives, default is `True`. If set to `False`, only the rejected_response of the current sample is used as negatives, requiring each sample in the dataset to have at least one negative sample.
- INFONCE_HARD_NEGATIVES: Pads negatives (repeated sampling) or truncates them to ensure the same number of negatives for each sample. Default is `False`.
- INFONCE_MASK_FAKE_NEGATIVE: If negatives exist with similarity greater than positive similarity + `0.1`, mask them to prevent false negatives. Default is `False`.

By default, each row in the dataset can have any number of rejected_responses or none at all.

Other loss types can also be used for training, such as `--loss_type cosine_similarity`, where the dataset format is different:

```json
{"query": "sentence1", "response": "sentence2", "label": 0.8}
```

Under this loss, the label field is a float type marking the similarity value between two sentences.

Other types of losses are also supported. A complete introduction to losses and data formats can be found [here](https://github.com/modelscope/ms-swift/blob/main/docs/source_en/BestPractices/Embedding.md).

### Complete Training Command

Using infonce loss as an example, the complete training command is as follows:

```shell
nproc_per_node=8
NPROC_PER_NODE=$nproc_per_node \
swift sft \
    --model Qwen/Qwen3-Embedding-0.6B \
    --task_type embedding \
    --model_type qwen3_emb \
    --train_type full \
    --dataset sentence-transformers/stsb:positive \
    --split_dataset_ratio 0.05 \
    --eval_strategy steps \
    --output_dir output \
    --eval_steps 20 \
    --num_train_epochs 5 \
    --save_steps 20 \
    --per_device_train_batch_size 4 \
    --per_device_eval_batch_size 4 \
    --gradient_accumulation_steps 4 \
    --learning_rate 6e-6 \
    --loss_type infonce \
    --label_names labels \
    --dataloader_drop_last true \
    --deepspeed zero3
```

<<<<<<< HEAD
## Reranker Training
=======
## Reranker Training (LoRA)
### Data Preparation

The original data format:

```json
{"query": "sentence1", "response": "sentence1-positive", "rejected_response":  ["sentence1-negative1", "sentence1-negative2", ...]}
```
The processed data format:
```json
{"system": "Judge whether the Document meets the requirements based on the Query and the Instruct provided. Note that the answer can only be \"yes\" or \"no\".", "input": "<Instruct>: Given a search query, retrieve relevant passages that answer the query'\n<Query>: sentence1 \n<Document>: sentence1-positive ", "output": "<think>\n\n</think>\n\nyes"}
{"system": "Judge whether the Document meets the requirements based on the Query and the Instruct provided. Note that the answer can only be \"yes\" or \"no\".", "input": "<Instruct>: Given a search query, retrieve relevant passages that answer the query'\n<Query>: sentence1 \n<Document>: sentence1-negative1 ", "output": "<think>\n\n</think>\n\nno"}
{"system": "Judge whether the Document meets the requirements based on the Query and the Instruct provided. Note that the answer can only be \"yes\" or \"no\".", "input": "<Instruct>: Given a search query, retrieve relevant passages that answer the query'\n<Query>: sentence1 \n<Document>: sentence1-negative2 ", "output": "<think>\n\n</think>\n\nno"}
{"system": "Judge whether the Document meets the requirements based on the Query and the Instruct provided. Note that the answer can only be \"yes\" or \"no\".", "input": "<Instruct>: Given a search query, retrieve relevant passages that answer the query'\n<Query>: sentence2 \n<Document>: sentence2-positive ", "output": "<think>\n\n</think>\n\nyes"}
{"system": "Judge whether the Document meets the requirements based on the Query and the Instruct provided. Note that the answer can only be \"yes\" or \"no\".", "input": "<Instruct>: Given a search query, retrieve relevant passages that answer the query'\n<Query>: sentence2 \n<Document>: sentence2-negative1 ", "output": "<think>\n\n</think>\n\nno"}
{"system": "Judge whether the Document meets the requirements based on the Query and the Instruct provided. Note that the answer can only be \"yes\" or \"no\".", "input": "<Instruct>: Given a search query, retrieve relevant passages that answer the query'\n<Query>: sentence2 \n<Document>: sentence2-negative2 ", "output": "<think>\n\n</think>\n\nno"}
...
```
### Complete Training Command

The complete training command is as follows:
```shell
nproc_per_node=8
NPROC_PER_NODE=$nproc_per_node \
swift sft \
    --model Qwen/Qwen3-Reranker-0.6 \
    --dataset /path/data/qwen3_rerank.json \
    --train_type lora \
    --model_type qwen3 \
    --split_dataset_ratio 0.05 \
    --torch_dtype bfloat16 \
    --lora_rank 8 \
    --lora_alpha 32 \
    --target_modules all-linear \
    --eval_strategy steps \
    --output_dir output \
    --max_steps 1000 \
    --eval_steps 100 \
    --num_train_epochs 4 \
    --save_steps 100 \
    --per_device_train_batch_size 4 \
    --per_device_eval_batch_size 4 \
    --gradient_accumulation_steps 4 \
    --learning_rate 6e-6 \
    --loss_scale ignore_empty_think \
    --system 'Judge whether the Document meets the requirements based on the Query and the Instruct provided. Note that the answer can only be \"yes\" or \"no\".' \
    --warmup_ratio 0.05 
```
The `qwen3_rank.json` file is the data file obtained after processing in the Data Preparation stage.

If you use LoRA for training(`--train_type lora`), you can use SWIFT to merge the LoRA weights back into the model for inference:
>>>>>>> 01e222c6

### Data Preparation

The original data format:

```json
{"query": "query", "positive": ["sentence1-positive", "sentence2-positive", ...], "negative": ["sentence1-negative", "sentence2-negative", ...]}
```

The processed data format:

```json
{"query": "query", "response": "sentence1-positive", "rejected_response": ["sentence1-negative", "sentence2-negative", ...]}
{"query": "query", "response": "sentence2-positive", "rejected_response": ["sentence1-negative", "sentence2-negative", ...]}
...
```

### Loss Types

SWIFT supports two loss types for reranker training: pointwise loss and listwise loss.

#### Pointwise Loss
Treats ranking as binary classification for each query-document pair:
- **Loss Function**: Binary cross-entropy
- **Approach**: Independent judgment for each pair
- **Environment Variables**:
  - `GENERATIVE_RERANKER_POSITIVE_TOKEN`: Positive token (default: "yes")
  - `GENERATIVE_RERANKER_NEGATIVE_TOKEN`: Negative token (default: "no")

#### Listwise Loss
Treats ranking as multi-classification among candidate documents:
- **Loss Function**: Multi-class cross-entropy
- **Approach**: Learn relative ranking relationships
- **Environment Variables**:
  - `LISTWISE_RERANKER_TEMPERATURE`: Listwise temperature (default: 1.0)
  - `LISTWISE_RERANKER_MIN_GROUP_SIZE`: Minimum group size (default: 2)

### Complete Training Command

Example for training a Qwen3-Reranker model using pointwise loss:

```shell
nproc_per_node=4
NPROC_PER_NODE=$nproc_per_node \
swift sft \
    --model Qwen/Qwen3-Reranker-4B \
    --task_type generative_reranker \
    --loss_type generative_reranker \
    --train_type full \
    --dataset MTEB/scidocs-reranking \
    --split_dataset_ratio 0.05 \
    --eval_strategy steps \
    --output_dir output \
    --eval_steps 100 \
    --num_train_epochs 1 \
    --save_steps 200 \
    --per_device_train_batch_size 2 \
    --per_device_eval_batch_size 2 \
    --gradient_accumulation_steps 8 \
    --learning_rate 6e-6 \
    --label_names labels \
    --dataloader_drop_last true
```

## Inference and Deployment

SWIFT's support for inference and deployment of the Qwen3-Embedding series models is currently under development. In the meantime, users can directly use the [inference code from the ModelCard](https://huggingface.co/Qwen/Qwen3-Embedding-0.6B#sentence-transformers-usage).<|MERGE_RESOLUTION|>--- conflicted
+++ resolved
@@ -26,10 +26,7 @@
 ```
 
 ## Embedding Training
-<<<<<<< HEAD
 
-=======
->>>>>>> 01e222c6
 ### Data Preparation
 
 Different loss types affect the dataset input format. Using the following data format as an example:
@@ -94,77 +91,27 @@
     --deepspeed zero3
 ```
 
-<<<<<<< HEAD
 ## Reranker Training
-=======
-## Reranker Training (LoRA)
-### Data Preparation
-
-The original data format:
-
-```json
-{"query": "sentence1", "response": "sentence1-positive", "rejected_response":  ["sentence1-negative1", "sentence1-negative2", ...]}
-```
-The processed data format:
-```json
-{"system": "Judge whether the Document meets the requirements based on the Query and the Instruct provided. Note that the answer can only be \"yes\" or \"no\".", "input": "<Instruct>: Given a search query, retrieve relevant passages that answer the query'\n<Query>: sentence1 \n<Document>: sentence1-positive ", "output": "<think>\n\n</think>\n\nyes"}
-{"system": "Judge whether the Document meets the requirements based on the Query and the Instruct provided. Note that the answer can only be \"yes\" or \"no\".", "input": "<Instruct>: Given a search query, retrieve relevant passages that answer the query'\n<Query>: sentence1 \n<Document>: sentence1-negative1 ", "output": "<think>\n\n</think>\n\nno"}
-{"system": "Judge whether the Document meets the requirements based on the Query and the Instruct provided. Note that the answer can only be \"yes\" or \"no\".", "input": "<Instruct>: Given a search query, retrieve relevant passages that answer the query'\n<Query>: sentence1 \n<Document>: sentence1-negative2 ", "output": "<think>\n\n</think>\n\nno"}
-{"system": "Judge whether the Document meets the requirements based on the Query and the Instruct provided. Note that the answer can only be \"yes\" or \"no\".", "input": "<Instruct>: Given a search query, retrieve relevant passages that answer the query'\n<Query>: sentence2 \n<Document>: sentence2-positive ", "output": "<think>\n\n</think>\n\nyes"}
-{"system": "Judge whether the Document meets the requirements based on the Query and the Instruct provided. Note that the answer can only be \"yes\" or \"no\".", "input": "<Instruct>: Given a search query, retrieve relevant passages that answer the query'\n<Query>: sentence2 \n<Document>: sentence2-negative1 ", "output": "<think>\n\n</think>\n\nno"}
-{"system": "Judge whether the Document meets the requirements based on the Query and the Instruct provided. Note that the answer can only be \"yes\" or \"no\".", "input": "<Instruct>: Given a search query, retrieve relevant passages that answer the query'\n<Query>: sentence2 \n<Document>: sentence2-negative2 ", "output": "<think>\n\n</think>\n\nno"}
-...
-```
-### Complete Training Command
-
-The complete training command is as follows:
-```shell
-nproc_per_node=8
-NPROC_PER_NODE=$nproc_per_node \
-swift sft \
-    --model Qwen/Qwen3-Reranker-0.6 \
-    --dataset /path/data/qwen3_rerank.json \
-    --train_type lora \
-    --model_type qwen3 \
-    --split_dataset_ratio 0.05 \
-    --torch_dtype bfloat16 \
-    --lora_rank 8 \
-    --lora_alpha 32 \
-    --target_modules all-linear \
-    --eval_strategy steps \
-    --output_dir output \
-    --max_steps 1000 \
-    --eval_steps 100 \
-    --num_train_epochs 4 \
-    --save_steps 100 \
-    --per_device_train_batch_size 4 \
-    --per_device_eval_batch_size 4 \
-    --gradient_accumulation_steps 4 \
-    --learning_rate 6e-6 \
-    --loss_scale ignore_empty_think \
-    --system 'Judge whether the Document meets the requirements based on the Query and the Instruct provided. Note that the answer can only be \"yes\" or \"no\".' \
-    --warmup_ratio 0.05 
-```
-The `qwen3_rank.json` file is the data file obtained after processing in the Data Preparation stage.
-
-If you use LoRA for training(`--train_type lora`), you can use SWIFT to merge the LoRA weights back into the model for inference:
->>>>>>> 01e222c6
 
 ### Data Preparation
 
-The original data format:
+#### Common Original Data Format
 
-```json
-{"query": "query", "positive": ["sentence1-positive", "sentence2-positive", ...], "negative": ["sentence1-negative", "sentence2-negative", ...]}
+```json lines
+{"query": "query", "positive": ["relevant_doc1", "relevant_doc2", ...], "negative": ["irrelevant_doc1", "irrelevant_doc2", ...]}
 ```
 
-The processed data format:
+> Reference: [MTEB/scidocs-reranking](https://www.modelscope.cn/datasets/MTEB/scidocs-reranking)
 
-```json
-{"query": "query", "response": "sentence1-positive", "rejected_response": ["sentence1-negative", "sentence2-negative", ...]}
-{"query": "query", "response": "sentence2-positive", "rejected_response": ["sentence1-negative", "sentence2-negative", ...]}
+#### Converted Data Format
+
+```json lines
+{"query": "query", "response": "relevant_doc1", "rejected_response": ["irrelevant_doc1", "irrelevant_doc2", ...]}
+{"query": "query", "response": "relevant_doc2", "rejected_response": ["irrelevant_doc1", "irrelevant_doc2", ...]}
 ...
 ```
+
+> The final converted data format is required, developers can build their own dataset or reuse [MTEBRerankPreprocessor](https://github.com/modelscope/ms-swift/blob/main/swift/llm/dataset/dataset/llm.py#L381) to convert data format.
 
 ### Loss Types
 
